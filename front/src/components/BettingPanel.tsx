import React, { useEffect, useState } from "react";
import { PlayerBetting } from "./PlayerBetting";
import { PlayerState } from "../types/poker";
import { Transactions } from "./Transactions";
import { useNearWallet } from "@/hooks/useNearWallet";

export interface PlayerBet {
  playerId: string;
  totalBet: number;
  betAmount: number;
}

interface BettingPanelProps {
  players: PlayerState[];
  playerBets: PlayerBet[];
  onPlaceBet: (playerId: string, amount: number) => void;
  userBalance: number;
  usdcBalance: string | number;
  isLoggedIn: boolean;
}

export const BettingPanel: React.FC<BettingPanelProps> = ({
  players,
  playerBets,
  onPlaceBet,
  userBalance,
  usdcBalance,
  isLoggedIn,
}) => {
  const { getUsdcWalletBalance, accountId } = useNearWallet();
  const [userBalanceOnChain, setUserBalanceOnChain] = useState(0);
  // Only show betting for active players
  const activePlayers = players.filter(
    (player: PlayerState) => player.status !== "FOLDED"
  );

  // Log the login state for debugging
  useEffect(() => {
    console.log("🔐 NEAR wallet connected state in BettingPanel:", isLoggedIn);
    console.log("💰 User balance:", userBalance);
    console.log("🎮 Active players:", activePlayers.length);
    console.log("🎯 Player bets:", playerBets);
  }, [isLoggedIn, userBalance, activePlayers.length, playerBets]);

  // Force login to true if we have player bets or a balance
  // This handles edge cases where the wallet is connected but the flag isn't updated
  const actuallyLoggedIn =
    isLoggedIn || playerBets.length > 0 || userBalance > 0;

  useEffect(() => {
    if (accountId) {
      getUsdcWalletBalance(accountId).then((balance) => {
        setUserBalanceOnChain(balance);
      });
    }
  }, [accountId]);


  return (
    <div className="max-h-[calc(100vh-2rem)] overflow-y-auto shadow-[0_0_var(--shadow-strength)_var(--theme-primary),inset_0_0_var(--shadow-inner-strength)_var(--theme-primary)] border-2 border-theme-primary rounded-border-radius-element p-4 bg-surface-secondary">
      <div className="flex justify-between items-center mb-4">
        <h3 className="text-theme-accent text-shadow-pink text-xl">
          Player Betting
        </h3>
<<<<<<< HEAD
        <div className="text-theme-primary text-shadow-green text-sm">
          {actuallyLoggedIn && (
            <div className="text-right">
              <div>Your Balance: ${userBalance}</div>
              <div>USDC Balance: {typeof usdcBalance === 'string' && usdcBalance !== '0.00' ? usdcBalance : 'Loading...'} USDC</div>
            </div>
          )}
=======
        <div className="flex flex-col">
          <div className="text-theme-primary text-shadow-green text-sm">
            {actuallyLoggedIn ? `Your Game Balance: $${userBalance}` : ""}
          </div>
          <div className="text-theme-primary text-shadow-green text-sm">
            {`Onchain Balance: $${userBalanceOnChain}`}
          </div>
>>>>>>> 95b523e7
        </div>
      </div>

      <>
        <div className="mb-3 p-2 border border-theme-primary rounded-border-radius-element bg-surface-tertiary">
          <p className="text-theme-primary text-shadow-green text-sm">
            NEAR Wallet:{" "}
            <span className="text-theme-highlight">
              {" "}
              {actuallyLoggedIn ? "Connected ✓" : "Not Connected ✗"}
            </span>
          </p>
        </div>

        <Transactions />

        {!actuallyLoggedIn && (
          <div className="text-xs text-center py-4">
            <p className="text-theme-highlight text-shadow-yellow mb-2">
              Connect your NEAR wallet to place bets
            </p>
          </div>
        )}

        {activePlayers.length > 0 ? (
          <div className="grid gap-2">
            {activePlayers.map((player: PlayerState) => {
              const playerBet = playerBets.find(
                (bet: PlayerBet) => bet.playerId === player.id
              ) || {
                playerId: player.id,
                totalBet: 0,
                betAmount: 0,
              };

              return (
                <PlayerBetting
                  key={player.id}
                  playerId={player.id}
                  playerName={player.playerName}
                  totalBet={playerBet.totalBet}
                  bet={playerBet}
                  onPlaceBet={onPlaceBet}
                />
              );
            })}
          </div>
        ) : (
          <div className="text-center py-4">
            <p className="text-theme-secondary text-shadow-cyan">
              No active players to bet on
            </p>
          </div>
        )}
      </>

      <div className="text-theme-secondary text-shadow-cyan text-xs mt-4">
        <p>* Bets are locked once the round starts</p>
        <p>* Winnings are distributed proportionally based on bet amount</p>
      </div>
    </div>
  );
};<|MERGE_RESOLUTION|>--- conflicted
+++ resolved
@@ -62,15 +62,6 @@
         <h3 className="text-theme-accent text-shadow-pink text-xl">
           Player Betting
         </h3>
-<<<<<<< HEAD
-        <div className="text-theme-primary text-shadow-green text-sm">
-          {actuallyLoggedIn && (
-            <div className="text-right">
-              <div>Your Balance: ${userBalance}</div>
-              <div>USDC Balance: {typeof usdcBalance === 'string' && usdcBalance !== '0.00' ? usdcBalance : 'Loading...'} USDC</div>
-            </div>
-          )}
-=======
         <div className="flex flex-col">
           <div className="text-theme-primary text-shadow-green text-sm">
             {actuallyLoggedIn ? `Your Game Balance: $${userBalance}` : ""}
@@ -78,7 +69,6 @@
           <div className="text-theme-primary text-shadow-green text-sm">
             {`Onchain Balance: $${userBalanceOnChain}`}
           </div>
->>>>>>> 95b523e7
         </div>
       </div>
 
