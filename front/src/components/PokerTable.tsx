--- conflicted
+++ resolved
@@ -130,13 +130,8 @@
               {ready && !showProgressBar && (
                 <>
                   {/* Pot and current bet */}
-<<<<<<< HEAD
                   <div className="text-base text-[var(--theme-highlight)] [text-shadow:0_0_5px_var(--theme-highlight)] mb-4 border border-[var(--theme-highlight)] p-2 rounded-md bg-black/50">
                     <div>POT: ${formatChips(gameState.pot)}</div>
-=======
-                  <div className="pot">
-                    <div>POT: ${formatChips(gameState.round.volume)}</div>
->>>>>>> 7d2c0edc
                     {gameState.round?.currentBet > 0 && (
                       <div className="current-bet">
                         Current Bet: ${formatChips(gameState.round.currentBet)}
